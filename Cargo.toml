--- conflicted
+++ resolved
@@ -20,11 +20,7 @@
 bitflags = "1.2"
 lazy_static = "1"
 log = "0.4"
-<<<<<<< HEAD
-nix = "0.17"
-=======
 nix = "0.18"
->>>>>>> bcd285f5
 termcolor = "1.1"
 
 [dependencies.clap]
